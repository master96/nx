import { workspaceRoot } from '../../utils/workspace-root';
import { ChildProcess, spawn } from 'child_process';
import { readFileSync, statSync } from 'fs';
import { FileHandle, open } from 'fs/promises';
import { ensureDirSync, ensureFileSync } from 'fs-extra';
import { connect } from 'net';
import { join } from 'path';
import { performance } from 'perf_hooks';
import { output } from '../../utils/output';
import { getFullOsSocketPath, killSocketOrPath } from '../socket-utils';
import {
  DAEMON_DIR_FOR_CURRENT_WORKSPACE,
  DAEMON_OUTPUT_LOG_FILE,
  isDaemonDisabled,
  removeSocketDir,
} from '../tmp-dir';
import { FileData, ProjectGraph } from '../../config/project-graph';
import { isCI } from '../../utils/is-ci';
import { NxJsonConfiguration } from '../../config/nx-json';
import { readNxJson } from '../../config/configuration';
import { PromisedBasedQueue } from '../../utils/promised-based-queue';
import { hasNxJson } from '../../config/nx-json';
import { Message, DaemonSocketMessenger } from './daemon-socket-messenger';
import { safelyCleanUpExistingProcess } from '../cache';
import { Hash } from '../../hasher/task-hasher';
import { Task, TaskGraph } from '../../config/task-graph';
import { ConfigurationSourceMaps } from '../../project-graph/utils/project-configuration-utils';
import {
  DaemonProjectGraphError,
  ProjectGraphError,
} from '../../project-graph/error-types';
<<<<<<< HEAD
import { isWasm } from '../../native';
=======
import { loadRootEnvFiles } from '../../utils/dotenv';
>>>>>>> af463c48

const DAEMON_ENV_SETTINGS = {
  NX_PROJECT_GLOB_CACHE: 'false',
  NX_CACHE_PROJECTS_CONFIG: 'false',
};

export type UnregisterCallback = () => void;
export type ChangedFile = {
  path: string;
  type: 'create' | 'update' | 'delete';
};

enum DaemonStatus {
  CONNECTING,
  DISCONNECTED,
  CONNECTED,
}

export class DaemonClient {
  private readonly nxJson: NxJsonConfiguration | null;

  constructor() {
    loadRootEnvFiles(workspaceRoot);

    try {
      this.nxJson = readNxJson();
    } catch (e) {
      this.nxJson = null;
    }
    this.reset();
  }

  private queue: PromisedBasedQueue;
  private socketMessenger: DaemonSocketMessenger;

  private currentMessage;
  private currentResolve;
  private currentReject;

  private _enabled: boolean | undefined;
  private _daemonStatus: DaemonStatus = DaemonStatus.DISCONNECTED;
  private _waitForDaemonReady: Promise<void> | null = null;
  private _daemonReady: () => void | null = null;
  private _out: FileHandle = null;
  private _err: FileHandle = null;

  enabled() {
    if (this._enabled === undefined) {
      // TODO(v19): Add migration to move it out of existing configs and remove the ?? here.
      const useDaemonProcessOption =
        this.nxJson?.useDaemonProcess ??
        this.nxJson?.tasksRunnerOptions?.['default']?.options?.useDaemonProcess;
      const env = process.env.NX_DAEMON;

      // env takes precedence
      // option=true,env=false => no daemon
      // option=false,env=undefined => no daemon
      // option=false,env=false => no daemon

      // option=undefined,env=undefined => daemon
      // option=true,env=true => daemon
      // option=false,env=true => daemon

      // CI=true,env=undefined => no daemon
      // CI=true,env=false => no daemon
      // CI=true,env=true => daemon
      if (
        isWasm() ||
        (isCI() && env !== 'true') ||
        isDocker() ||
        isDaemonDisabled() ||
        nxJsonIsNotPresent() ||
        (useDaemonProcessOption === undefined && env === 'false') ||
        (useDaemonProcessOption === true && env === 'false') ||
        (useDaemonProcessOption === false && env === undefined) ||
        (useDaemonProcessOption === false && env === 'false')
      ) {
        this._enabled = false;
      } else {
        this._enabled = true;
      }
    }
    return this._enabled;
  }

  reset() {
    this.socketMessenger?.close();
    this.socketMessenger = null;
    this.queue = new PromisedBasedQueue();
    this.currentMessage = null;
    this.currentResolve = null;
    this.currentReject = null;
    this._enabled = undefined;

    this._out?.close();
    this._err?.close();
    this._out = null;
    this._err = null;

    this._daemonStatus = DaemonStatus.DISCONNECTED;
    this._waitForDaemonReady = new Promise<void>(
      (resolve) => (this._daemonReady = resolve)
    );
  }

  async requestShutdown(): Promise<void> {
    return this.sendToDaemonViaQueue({ type: 'REQUEST_SHUTDOWN' });
  }

  async getProjectGraphAndSourceMaps(): Promise<{
    projectGraph: ProjectGraph;
    sourceMaps: ConfigurationSourceMaps;
  }> {
    try {
      const response = await this.sendToDaemonViaQueue({
        type: 'REQUEST_PROJECT_GRAPH',
      });
      return {
        projectGraph: response.projectGraph,
        sourceMaps: response.sourceMaps,
      };
    } catch (e) {
      if (e.name === DaemonProjectGraphError.name) {
        throw ProjectGraphError.fromDaemonProjectGraphError(e);
      } else {
        throw e;
      }
    }
  }

  async getAllFileData(): Promise<FileData[]> {
    return await this.sendToDaemonViaQueue({ type: 'REQUEST_FILE_DATA' });
  }

  hashTasks(
    runnerOptions: any,
    tasks: Task[],
    taskGraph: TaskGraph,
    env: NodeJS.ProcessEnv
  ): Promise<Hash[]> {
    return this.sendToDaemonViaQueue({
      type: 'HASH_TASKS',
      runnerOptions,
      env,
      tasks,
      taskGraph,
    });
  }

  async registerFileWatcher(
    config: {
      watchProjects: string[] | 'all';
      includeGlobalWorkspaceFiles?: boolean;
      includeDependentProjects?: boolean;
      allowPartialGraph?: boolean;
    },
    callback: (
      error: Error | null | 'closed',
      data: {
        changedProjects: string[];
        changedFiles: ChangedFile[];
      } | null
    ) => void
  ): Promise<UnregisterCallback> {
    try {
      await this.getProjectGraphAndSourceMaps();
    } catch (e) {
      if (config.allowPartialGraph && e instanceof ProjectGraphError) {
        // we are fine with partial graph
      } else {
        throw e;
      }
    }
    let messenger: DaemonSocketMessenger | undefined;

    await this.queue.sendToQueue(() => {
      messenger = new DaemonSocketMessenger(
        connect(getFullOsSocketPath())
      ).listen(
        (message) => {
          try {
            const parsedMessage = JSON.parse(message);
            callback(null, parsedMessage);
          } catch (e) {
            callback(e, null);
          }
        },
        () => {
          callback('closed', null);
        },
        (err) => callback(err, null)
      );
      return messenger.sendMessage({ type: 'REGISTER_FILE_WATCHER', config });
    });

    return () => {
      messenger?.close();
    };
  }

  processInBackground(requirePath: string, data: any): Promise<any> {
    return this.sendToDaemonViaQueue({
      type: 'PROCESS_IN_BACKGROUND',
      requirePath,
      data,
    });
  }

  recordOutputsHash(outputs: string[], hash: string): Promise<any> {
    return this.sendToDaemonViaQueue({
      type: 'RECORD_OUTPUTS_HASH',
      data: {
        outputs,
        hash,
      },
    });
  }

  outputsHashesMatch(outputs: string[], hash: string): Promise<any> {
    return this.sendToDaemonViaQueue({
      type: 'OUTPUTS_HASHES_MATCH',
      data: {
        outputs,
        hash,
      },
    });
  }

  async isServerAvailable(): Promise<boolean> {
    return new Promise((resolve) => {
      try {
        const socket = connect(getFullOsSocketPath(), () => {
          socket.destroy();
          resolve(true);
        });
        socket.once('error', () => {
          resolve(false);
        });
      } catch (err) {
        resolve(false);
      }
    });
  }

  private async sendToDaemonViaQueue(messageToDaemon: Message): Promise<any> {
    return this.queue.sendToQueue(() =>
      this.sendMessageToDaemon(messageToDaemon)
    );
  }

  private setUpConnection() {
    this.socketMessenger = new DaemonSocketMessenger(
      connect(getFullOsSocketPath())
    ).listen(
      (message) => this.handleMessage(message),
      () => {
        // it's ok for the daemon to terminate if the client doesn't wait on
        // any messages from the daemon
        if (this.queue.isEmpty()) {
          this.reset();
        } else {
          output.error({
            title: 'Daemon process terminated and closed the connection',
            bodyLines: [
              'Please rerun the command, which will restart the daemon.',
              `If you get this error again, check for any errors in the daemon process logs found in: ${DAEMON_OUTPUT_LOG_FILE}`,
            ],
          });
          this._daemonStatus = DaemonStatus.DISCONNECTED;
          this.currentReject?.(
            daemonProcessException(
              'Daemon process terminated and closed the connection'
            )
          );
          process.exit(1);
        }
      },
      (err) => {
        if (!err.message) {
          return this.currentReject(daemonProcessException(err.toString()));
        }

        if (err.message.startsWith('LOCK-FILES-CHANGED')) {
          // retry the current message
          // we cannot send it via the queue because we are in the middle of processing
          // a message from the queue
          return this.sendMessageToDaemon(this.currentMessage).then(
            this.currentResolve,
            this.currentReject
          );
        }

        let error: any;
        if (err.message.startsWith('connect ENOENT')) {
          error = daemonProcessException('The Daemon Server is not running');
        } else if (err.message.startsWith('connect ECONNREFUSED')) {
          error = daemonProcessException(
            `A server instance had not been fully shut down. Please try running the command again.`
          );
          killSocketOrPath();
        } else if (err.message.startsWith('read ECONNRESET')) {
          error = daemonProcessException(
            `Unable to connect to the daemon process.`
          );
        } else {
          error = daemonProcessException(err.toString());
        }
        return this.currentReject(error);
      }
    );
  }

  private async sendMessageToDaemon(message: Message): Promise<any> {
    if (this._daemonStatus == DaemonStatus.DISCONNECTED) {
      this._daemonStatus = DaemonStatus.CONNECTING;

      if (!(await this.isServerAvailable())) {
        await this.startInBackground();
      }
      this.setUpConnection();
      this._daemonStatus = DaemonStatus.CONNECTED;
      this._daemonReady();
    } else if (this._daemonStatus == DaemonStatus.CONNECTING) {
      await this._waitForDaemonReady;
    }

    return new Promise((resolve, reject) => {
      performance.mark('sendMessageToDaemon-start');

      this.currentMessage = message;
      this.currentResolve = resolve;
      this.currentReject = reject;

      this.socketMessenger.sendMessage(message);
    });
  }

  private handleMessage(serializedResult: string) {
    try {
      performance.mark('json-parse-start');
      const parsedResult = JSON.parse(serializedResult);
      performance.mark('json-parse-end');
      performance.measure(
        'deserialize daemon response',
        'json-parse-start',
        'json-parse-end'
      );
      if (parsedResult.error) {
        this.currentReject(parsedResult.error);
      } else {
        performance.measure(
          'total for sendMessageToDaemon()',
          'sendMessageToDaemon-start',
          'json-parse-end'
        );
        return this.currentResolve(parsedResult);
      }
    } catch (e) {
      const endOfResponse =
        serializedResult.length > 300
          ? serializedResult.substring(serializedResult.length - 300)
          : serializedResult;
      this.currentReject(
        daemonProcessException(
          [
            'Could not deserialize response from Nx daemon.',
            `Message: ${e.message}`,
            '\n',
            `Received:`,
            endOfResponse,
            '\n',
          ].join('\n')
        )
      );
    }
  }

  async startInBackground(): Promise<ChildProcess['pid']> {
    ensureDirSync(DAEMON_DIR_FOR_CURRENT_WORKSPACE);
    ensureFileSync(DAEMON_OUTPUT_LOG_FILE);

    this._out = await open(DAEMON_OUTPUT_LOG_FILE, 'a');
    this._err = await open(DAEMON_OUTPUT_LOG_FILE, 'a');

    const backgroundProcess = spawn(
      process.execPath,
      [join(__dirname, '../server/start.js')],
      {
        cwd: workspaceRoot,
        stdio: ['ignore', this._out.fd, this._err.fd],
        detached: true,
        windowsHide: true,
        shell: false,
        env: { ...process.env, ...DAEMON_ENV_SETTINGS },
      }
    );
    backgroundProcess.unref();

    /**
     * Ensure the server is actually available to connect to via IPC before resolving
     */
    let attempts = 0;
    return new Promise((resolve, reject) => {
      const id = setInterval(async () => {
        if (await this.isServerAvailable()) {
          clearInterval(id);
          resolve(backgroundProcess.pid);
        } else if (attempts > 6000) {
          // daemon fails to start, the process probably exited
          // we print the logs and exit the client
          reject(
            daemonProcessException(
              'Failed to start or connect to the Nx Daemon process.'
            )
          );
        } else {
          attempts++;
        }
      }, 10);
    });
  }

  async stop(): Promise<void> {
    try {
      await safelyCleanUpExistingProcess();
    } catch (err) {
      output.error({
        title:
          err?.message ||
          'Something unexpected went wrong when stopping the server',
      });
    }

    removeSocketDir();
  }
}

export const daemonClient = new DaemonClient();

function isDocker() {
  try {
    statSync('/.dockerenv');
    return true;
  } catch {
    try {
      return readFileSync('/proc/self/cgroup', 'utf8')?.includes('docker');
    } catch {}

    return false;
  }
}

function nxJsonIsNotPresent() {
  return !hasNxJson(workspaceRoot);
}

function daemonProcessException(message: string) {
  try {
    let log = readFileSync(DAEMON_OUTPUT_LOG_FILE).toString().split('\n');
    if (log.length > 20) {
      log = log.slice(log.length - 20);
    }
    const error = new Error(
      [
        message,
        '',
        'Messages from the log:',
        ...log,
        '\n',
        `More information: ${DAEMON_OUTPUT_LOG_FILE}`,
      ].join('\n')
    );
    (error as any).internalDaemonError = true;
    return error;
  } catch (e) {
    return new Error(message);
  }
}<|MERGE_RESOLUTION|>--- conflicted
+++ resolved
@@ -29,11 +29,8 @@
   DaemonProjectGraphError,
   ProjectGraphError,
 } from '../../project-graph/error-types';
-<<<<<<< HEAD
 import { isWasm } from '../../native';
-=======
 import { loadRootEnvFiles } from '../../utils/dotenv';
->>>>>>> af463c48
 
 const DAEMON_ENV_SETTINGS = {
   NX_PROJECT_GLOB_CACHE: 'false',
