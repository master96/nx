--- conflicted
+++ resolved
@@ -248,24 +248,13 @@
 
       hasPushedChanges = true;
 
-<<<<<<< HEAD
-    latestCommit = await getCommitHash('HEAD');
-    await createOrUpdateGithubRelease(
-      nxReleaseConfig.changelog.workspaceChangelog
-        ? nxReleaseConfig.changelog.workspaceChangelog.createRelease
-        : false,
-      changelogResult.workspaceChangelog.releaseVersion,
-      changelogResult.workspaceChangelog.contents,
-      latestCommit,
-      { dryRun: args.dryRun }
-    );
-  }
-=======
       output.logSingleLine(`Creating GitHub Release`);
->>>>>>> e768de62
 
       latestCommit = await getCommitHash('HEAD');
       await createOrUpdateGithubRelease(
+        nxReleaseConfig.changelog.workspaceChangelog
+          ? nxReleaseConfig.changelog.workspaceChangelog.createRelease
+          : false,
         changelogResult.workspaceChangelog.releaseVersion,
         changelogResult.workspaceChangelog.contents,
         latestCommit,
@@ -310,23 +299,16 @@
             latestCommit = await getCommitHash('HEAD');
           }
 
-<<<<<<< HEAD
-        await createOrUpdateGithubRelease(
-          releaseGroup.changelog ? releaseGroup.changelog.createRelease : false,
-          changelog.releaseVersion,
-          changelog.contents,
-          latestCommit,
-          { dryRun: args.dryRun }
-        );
-=======
           await createOrUpdateGithubRelease(
+            releaseGroup.changelog
+              ? releaseGroup.changelog.createRelease
+              : false,
             changelog.releaseVersion,
             changelog.contents,
             latestCommit,
             { dryRun: args.dryRun }
           );
         }
->>>>>>> e768de62
       }
     }
 
